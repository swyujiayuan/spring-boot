/*
 * Copyright 2012-2019 the original author or authors.
 *
 * Licensed under the Apache License, Version 2.0 (the "License");
 * you may not use this file except in compliance with the License.
 * You may obtain a copy of the License at
 *
 *      https://www.apache.org/licenses/LICENSE-2.0
 *
 * Unless required by applicable law or agreed to in writing, software
 * distributed under the License is distributed on an "AS IS" BASIS,
 * WITHOUT WARRANTIES OR CONDITIONS OF ANY KIND, either express or implied.
 * See the License for the specific language governing permissions and
 * limitations under the License.
 */

package org.springframework.boot.autoconfigure.data.cassandra;

import com.datastax.driver.core.Cluster;
import com.datastax.driver.core.Session;
import org.junit.After;
import org.junit.Before;
import org.junit.ClassRule;
import org.junit.Test;
import org.testcontainers.containers.CassandraContainer;

import org.springframework.boot.autoconfigure.AutoConfigurationPackages;
import org.springframework.boot.autoconfigure.cassandra.CassandraAutoConfiguration;
import org.springframework.boot.autoconfigure.data.cassandra.city.City;
import org.springframework.boot.test.util.TestPropertyValues;
import org.springframework.boot.testsupport.testcontainers.SkippableContainer;
import org.springframework.context.annotation.AnnotationConfigApplicationContext;
import org.springframework.data.cassandra.config.CassandraSessionFactoryBean;
import org.springframework.data.cassandra.config.SchemaAction;

import static org.assertj.core.api.Assertions.assertThat;

/**
 * Tests for {@link CassandraDataAutoConfiguration} that require a Cassandra instance.
 *
 * @author Mark Paluch
 * @author Stephane Nicoll
 */
public class CassandraDataAutoConfigurationIntegrationTests {

	@ClassRule
	public static SkippableContainer<CassandraContainer<?>> cassandra = new SkippableContainer<>(
			CassandraContainer::new);

	private AnnotationConfigApplicationContext context;

	@Before
	public void setUp() {
		this.context = new AnnotationConfigApplicationContext();
		TestPropertyValues
<<<<<<< HEAD
				.of("spring.data.cassandra.port="
						+ cassandra.getContainer().getFirstMappedPort(),
						"spring.data.cassandra.read-timeout=24000",
						"spring.data.cassandra.connect-timeout=10000")
=======
				.of("spring.data.cassandra.port=" + cassandra.getMappedPort(),
						"spring.data.cassandra.read-timeout=24000", "spring.data.cassandra.connect-timeout=10000")
>>>>>>> c6c139d9
				.applyTo(this.context.getEnvironment());
	}

	@After
	public void close() {
		if (this.context != null) {
			this.context.close();
		}
	}

	@Test
	public void hasDefaultSchemaActionSet() {
		String cityPackage = City.class.getPackage().getName();
		AutoConfigurationPackages.register(this.context, cityPackage);
		this.context.register(CassandraAutoConfiguration.class, CassandraDataAutoConfiguration.class);
		this.context.refresh();

		CassandraSessionFactoryBean bean = this.context.getBean(CassandraSessionFactoryBean.class);
		assertThat(bean.getSchemaAction()).isEqualTo(SchemaAction.NONE);
	}

	@Test
	public void hasRecreateSchemaActionSet() {
		createTestKeyspaceIfNotExists();
		String cityPackage = City.class.getPackage().getName();
		AutoConfigurationPackages.register(this.context, cityPackage);
		TestPropertyValues.of("spring.data.cassandra.schemaAction=recreate_drop_unused",
				"spring.data.cassandra.keyspaceName=boot_test").applyTo(this.context);
		this.context.register(CassandraAutoConfiguration.class, CassandraDataAutoConfiguration.class);
		this.context.refresh();
		CassandraSessionFactoryBean bean = this.context.getBean(CassandraSessionFactoryBean.class);
		assertThat(bean.getSchemaAction()).isEqualTo(SchemaAction.RECREATE_DROP_UNUSED);
	}

	private void createTestKeyspaceIfNotExists() {
<<<<<<< HEAD
		Cluster cluster = Cluster.builder().withoutJMXReporting()
				.withPort(cassandra.getContainer().getFirstMappedPort())
				.addContactPoint(cassandra.getContainer().getContainerIpAddress())
				.build();
=======
		Cluster cluster = Cluster.builder().withPort(cassandra.getMappedPort()).addContactPoint("localhost").build();
>>>>>>> c6c139d9
		try (Session session = cluster.connect()) {
			session.execute("CREATE KEYSPACE IF NOT EXISTS boot_test"
					+ "  WITH REPLICATION = { 'class' : 'SimpleStrategy', 'replication_factor' : 1 };");
		}
	}

}<|MERGE_RESOLUTION|>--- conflicted
+++ resolved
@@ -53,15 +53,8 @@
 	public void setUp() {
 		this.context = new AnnotationConfigApplicationContext();
 		TestPropertyValues
-<<<<<<< HEAD
-				.of("spring.data.cassandra.port="
-						+ cassandra.getContainer().getFirstMappedPort(),
-						"spring.data.cassandra.read-timeout=24000",
-						"spring.data.cassandra.connect-timeout=10000")
-=======
-				.of("spring.data.cassandra.port=" + cassandra.getMappedPort(),
+				.of("spring.data.cassandra.port=" + cassandra.getContainer().getFirstMappedPort(),
 						"spring.data.cassandra.read-timeout=24000", "spring.data.cassandra.connect-timeout=10000")
->>>>>>> c6c139d9
 				.applyTo(this.context.getEnvironment());
 	}
 
@@ -97,14 +90,9 @@
 	}
 
 	private void createTestKeyspaceIfNotExists() {
-<<<<<<< HEAD
 		Cluster cluster = Cluster.builder().withoutJMXReporting()
 				.withPort(cassandra.getContainer().getFirstMappedPort())
-				.addContactPoint(cassandra.getContainer().getContainerIpAddress())
-				.build();
-=======
-		Cluster cluster = Cluster.builder().withPort(cassandra.getMappedPort()).addContactPoint("localhost").build();
->>>>>>> c6c139d9
+				.addContactPoint(cassandra.getContainer().getContainerIpAddress()).build();
 		try (Session session = cluster.connect()) {
 			session.execute("CREATE KEYSPACE IF NOT EXISTS boot_test"
 					+ "  WITH REPLICATION = { 'class' : 'SimpleStrategy', 'replication_factor' : 1 };");
