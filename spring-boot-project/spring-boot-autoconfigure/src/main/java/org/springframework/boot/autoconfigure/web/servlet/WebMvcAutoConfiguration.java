/*
 * Copyright 2012-2019 the original author or authors.
 *
 * Licensed under the Apache License, Version 2.0 (the "License");
 * you may not use this file except in compliance with the License.
 * You may obtain a copy of the License at
 *
 *      https://www.apache.org/licenses/LICENSE-2.0
 *
 * Unless required by applicable law or agreed to in writing, software
 * distributed under the License is distributed on an "AS IS" BASIS,
 * WITHOUT WARRANTIES OR CONDITIONS OF ANY KIND, either express or implied.
 * See the License for the specific language governing permissions and
 * limitations under the License.
 */

package org.springframework.boot.autoconfigure.web.servlet;

import java.time.Duration;
import java.util.ArrayList;
import java.util.Arrays;
import java.util.Collection;
import java.util.Collections;
import java.util.List;
import java.util.ListIterator;
import java.util.Map;
import java.util.Optional;

import javax.servlet.Servlet;

import org.apache.commons.logging.Log;
import org.apache.commons.logging.LogFactory;

import org.springframework.beans.factory.BeanFactory;
import org.springframework.beans.factory.ListableBeanFactory;
import org.springframework.beans.factory.NoSuchBeanDefinitionException;
import org.springframework.beans.factory.ObjectProvider;
import org.springframework.beans.factory.annotation.Autowired;
import org.springframework.boot.autoconfigure.AutoConfigureAfter;
import org.springframework.boot.autoconfigure.AutoConfigureOrder;
import org.springframework.boot.autoconfigure.EnableAutoConfiguration;
import org.springframework.boot.autoconfigure.condition.ConditionalOnBean;
import org.springframework.boot.autoconfigure.condition.ConditionalOnClass;
import org.springframework.boot.autoconfigure.condition.ConditionalOnMissingBean;
import org.springframework.boot.autoconfigure.condition.ConditionalOnProperty;
import org.springframework.boot.autoconfigure.condition.ConditionalOnWebApplication;
import org.springframework.boot.autoconfigure.condition.ConditionalOnWebApplication.Type;
import org.springframework.boot.autoconfigure.http.HttpMessageConverters;
import org.springframework.boot.autoconfigure.task.TaskExecutionAutoConfiguration;
import org.springframework.boot.autoconfigure.template.TemplateAvailabilityProviders;
import org.springframework.boot.autoconfigure.validation.ValidationAutoConfiguration;
import org.springframework.boot.autoconfigure.validation.ValidatorAdapter;
import org.springframework.boot.autoconfigure.web.ConditionalOnEnabledResourceChain;
import org.springframework.boot.autoconfigure.web.ResourceProperties;
import org.springframework.boot.autoconfigure.web.ResourceProperties.Strategy;
import org.springframework.boot.autoconfigure.web.format.WebConversionService;
import org.springframework.boot.context.properties.EnableConfigurationProperties;
import org.springframework.boot.web.servlet.filter.OrderedFormContentFilter;
import org.springframework.boot.web.servlet.filter.OrderedHiddenHttpMethodFilter;
import org.springframework.boot.web.servlet.filter.OrderedRequestContextFilter;
import org.springframework.context.ApplicationContext;
import org.springframework.context.ResourceLoaderAware;
import org.springframework.context.annotation.Bean;
import org.springframework.context.annotation.Configuration;
import org.springframework.context.annotation.Import;
import org.springframework.context.annotation.Primary;
import org.springframework.core.Ordered;
import org.springframework.core.annotation.Order;
import org.springframework.core.convert.converter.Converter;
import org.springframework.core.convert.converter.GenericConverter;
import org.springframework.core.io.ClassPathResource;
import org.springframework.core.io.Resource;
import org.springframework.core.io.ResourceLoader;
import org.springframework.core.task.AsyncTaskExecutor;
import org.springframework.format.Formatter;
import org.springframework.format.FormatterRegistry;
import org.springframework.format.support.FormattingConversionService;
import org.springframework.http.CacheControl;
import org.springframework.http.MediaType;
import org.springframework.http.converter.HttpMessageConverter;
import org.springframework.util.ClassUtils;
import org.springframework.validation.DefaultMessageCodesResolver;
import org.springframework.validation.MessageCodesResolver;
import org.springframework.validation.Validator;
import org.springframework.web.HttpMediaTypeNotAcceptableException;
import org.springframework.web.accept.ContentNegotiationManager;
import org.springframework.web.accept.ContentNegotiationStrategy;
import org.springframework.web.accept.PathExtensionContentNegotiationStrategy;
import org.springframework.web.bind.support.ConfigurableWebBindingInitializer;
import org.springframework.web.context.request.NativeWebRequest;
import org.springframework.web.context.request.RequestAttributes;
import org.springframework.web.context.request.RequestContextListener;
import org.springframework.web.filter.FormContentFilter;
import org.springframework.web.filter.HiddenHttpMethodFilter;
import org.springframework.web.filter.RequestContextFilter;
import org.springframework.web.servlet.DispatcherServlet;
import org.springframework.web.servlet.HandlerExceptionResolver;
import org.springframework.web.servlet.LocaleResolver;
import org.springframework.web.servlet.View;
import org.springframework.web.servlet.ViewResolver;
import org.springframework.web.servlet.config.annotation.AsyncSupportConfigurer;
import org.springframework.web.servlet.config.annotation.ContentNegotiationConfigurer;
import org.springframework.web.servlet.config.annotation.DelegatingWebMvcConfiguration;
import org.springframework.web.servlet.config.annotation.EnableWebMvc;
import org.springframework.web.servlet.config.annotation.PathMatchConfigurer;
import org.springframework.web.servlet.config.annotation.ResourceChainRegistration;
import org.springframework.web.servlet.config.annotation.ResourceHandlerRegistration;
import org.springframework.web.servlet.config.annotation.ResourceHandlerRegistry;
import org.springframework.web.servlet.config.annotation.WebMvcConfigurationSupport;
import org.springframework.web.servlet.config.annotation.WebMvcConfigurer;
import org.springframework.web.servlet.handler.AbstractHandlerExceptionResolver;
import org.springframework.web.servlet.handler.SimpleUrlHandlerMapping;
import org.springframework.web.servlet.i18n.AcceptHeaderLocaleResolver;
import org.springframework.web.servlet.i18n.FixedLocaleResolver;
import org.springframework.web.servlet.mvc.method.annotation.ExceptionHandlerExceptionResolver;
import org.springframework.web.servlet.mvc.method.annotation.RequestMappingHandlerAdapter;
import org.springframework.web.servlet.mvc.method.annotation.RequestMappingHandlerMapping;
import org.springframework.web.servlet.resource.AppCacheManifestTransformer;
import org.springframework.web.servlet.resource.EncodedResourceResolver;
import org.springframework.web.servlet.resource.ResourceHttpRequestHandler;
import org.springframework.web.servlet.resource.ResourceResolver;
import org.springframework.web.servlet.resource.VersionResourceResolver;
import org.springframework.web.servlet.view.BeanNameViewResolver;
import org.springframework.web.servlet.view.ContentNegotiatingViewResolver;
import org.springframework.web.servlet.view.InternalResourceViewResolver;

/**
 * {@link EnableAutoConfiguration Auto-configuration} for {@link EnableWebMvc Web MVC}.
 *
 * @author Phillip Webb
 * @author Dave Syer
 * @author Andy Wilkinson
 * @author Sébastien Deleuze
 * @author Eddú Meléndez
 * @author Stephane Nicoll
 * @author Kristine Jetzke
 * @author Bruce Brouwer
 * @author Artsiom Yudovin
 */
@Configuration(proxyBeanMethods = false)
@ConditionalOnWebApplication(type = Type.SERVLET)
@ConditionalOnClass({ Servlet.class, DispatcherServlet.class, WebMvcConfigurer.class })
@ConditionalOnMissingBean(WebMvcConfigurationSupport.class)
@AutoConfigureOrder(Ordered.HIGHEST_PRECEDENCE + 10)
@AutoConfigureAfter({ DispatcherServletAutoConfiguration.class,
		TaskExecutionAutoConfiguration.class, ValidationAutoConfiguration.class })
public class WebMvcAutoConfiguration {

	public static final String DEFAULT_PREFIX = "";

	public static final String DEFAULT_SUFFIX = "";

	private static final String[] SERVLET_LOCATIONS = { "/" };

	@Bean
	@ConditionalOnMissingBean(HiddenHttpMethodFilter.class)
	@ConditionalOnProperty(prefix = "spring.mvc.hiddenmethod.filter", name = "enabled",
			matchIfMissing = true)
	public OrderedHiddenHttpMethodFilter hiddenHttpMethodFilter() {
		return new OrderedHiddenHttpMethodFilter();
	}

	@Bean
	@ConditionalOnMissingBean(FormContentFilter.class)
	@ConditionalOnProperty(prefix = "spring.mvc.formcontent.filter", name = "enabled",
			matchIfMissing = true)
	public OrderedFormContentFilter formContentFilter() {
		return new OrderedFormContentFilter();
	}

	// Defined as a nested config to ensure WebMvcConfigurer is not read when not
	// on the classpath
	@Configuration(proxyBeanMethods = false)
	@Import(EnableWebMvcConfiguration.class)
	@EnableConfigurationProperties({ WebMvcProperties.class, ResourceProperties.class })
	@Order(0)
	public static class WebMvcAutoConfigurationAdapter
			implements WebMvcConfigurer, ResourceLoaderAware {

		private static final Log logger = LogFactory.getLog(WebMvcConfigurer.class);

		private final ResourceProperties resourceProperties;

		private final WebMvcProperties mvcProperties;

		private final ListableBeanFactory beanFactory;

		private final ObjectProvider<HttpMessageConverters> messageConvertersProvider;

		final ResourceHandlerRegistrationCustomizer resourceHandlerRegistrationCustomizer;

		private ResourceLoader resourceLoader;

		public WebMvcAutoConfigurationAdapter(ResourceProperties resourceProperties,
				WebMvcProperties mvcProperties, ListableBeanFactory beanFactory,
				ObjectProvider<HttpMessageConverters> messageConvertersProvider,
				ObjectProvider<ResourceHandlerRegistrationCustomizer> resourceHandlerRegistrationCustomizerProvider) {
			this.resourceProperties = resourceProperties;
			this.mvcProperties = mvcProperties;
			this.beanFactory = beanFactory;
			this.messageConvertersProvider = messageConvertersProvider;
			this.resourceHandlerRegistrationCustomizer = resourceHandlerRegistrationCustomizerProvider
					.getIfAvailable();
		}

		@Override
		public void setResourceLoader(ResourceLoader resourceLoader) {
			this.resourceLoader = resourceLoader;
		}

		@Override
		public void configureMessageConverters(List<HttpMessageConverter<?>> converters) {
			this.messageConvertersProvider.ifAvailable((customConverters) -> converters
					.addAll(customConverters.getConverters()));
		}

		@Override
		public void configureAsyncSupport(AsyncSupportConfigurer configurer) {
			if (this.beanFactory.containsBean(
					TaskExecutionAutoConfiguration.APPLICATION_TASK_EXECUTOR_BEAN_NAME)) {
				Object taskExecutor = this.beanFactory.getBean(
						TaskExecutionAutoConfiguration.APPLICATION_TASK_EXECUTOR_BEAN_NAME);
				if (taskExecutor instanceof AsyncTaskExecutor) {
					configurer.setTaskExecutor(((AsyncTaskExecutor) taskExecutor));
				}
			}
			Duration timeout = this.mvcProperties.getAsync().getRequestTimeout();
			if (timeout != null) {
				configurer.setDefaultTimeout(timeout.toMillis());
			}
		}

		@Override
		public void configurePathMatch(PathMatchConfigurer configurer) {
			configurer.setUseSuffixPatternMatch(
					this.mvcProperties.getPathmatch().isUseSuffixPattern());
			configurer.setUseRegisteredSuffixPatternMatch(
					this.mvcProperties.getPathmatch().isUseRegisteredSuffixPattern());
		}

		@Override
		public void configureContentNegotiation(ContentNegotiationConfigurer configurer) {
			WebMvcProperties.Contentnegotiation contentnegotiation = this.mvcProperties
					.getContentnegotiation();
			configurer.favorPathExtension(contentnegotiation.isFavorPathExtension());
			configurer.favorParameter(contentnegotiation.isFavorParameter());
			if (contentnegotiation.getParameterName() != null) {
				configurer.parameterName(contentnegotiation.getParameterName());
			}
			Map<String, MediaType> mediaTypes = this.mvcProperties.getContentnegotiation()
					.getMediaTypes();
			mediaTypes.forEach(configurer::mediaType);
		}

		@Bean
		@ConditionalOnMissingBean
		public InternalResourceViewResolver defaultViewResolver() {
			InternalResourceViewResolver resolver = new InternalResourceViewResolver();
			resolver.setPrefix(this.mvcProperties.getView().getPrefix());
			resolver.setSuffix(this.mvcProperties.getView().getSuffix());
			return resolver;
		}

		@Bean
		@ConditionalOnBean(View.class)
		@ConditionalOnMissingBean
		public BeanNameViewResolver beanNameViewResolver() {
			BeanNameViewResolver resolver = new BeanNameViewResolver();
			resolver.setOrder(Ordered.LOWEST_PRECEDENCE - 10);
			return resolver;
		}

		@Bean
		@ConditionalOnBean(ViewResolver.class)
		@ConditionalOnMissingBean(name = "viewResolver",
				value = ContentNegotiatingViewResolver.class)
		public ContentNegotiatingViewResolver viewResolver(BeanFactory beanFactory) {
			ContentNegotiatingViewResolver resolver = new ContentNegotiatingViewResolver();
			resolver.setContentNegotiationManager(
					beanFactory.getBean(ContentNegotiationManager.class));
			// ContentNegotiatingViewResolver uses all the other view resolvers to locate
			// a view so it should have a high precedence
			resolver.setOrder(Ordered.HIGHEST_PRECEDENCE);
			return resolver;
		}

		@Bean
		@ConditionalOnMissingBean
		@ConditionalOnProperty(prefix = "spring.mvc", name = "locale")
		public LocaleResolver localeResolver() {
			if (this.mvcProperties
					.getLocaleResolver() == WebMvcProperties.LocaleResolver.FIXED) {
				return new FixedLocaleResolver(this.mvcProperties.getLocale());
			}
			AcceptHeaderLocaleResolver localeResolver = new AcceptHeaderLocaleResolver();
			localeResolver.setDefaultLocale(this.mvcProperties.getLocale());
			return localeResolver;
		}

		@Override
		public MessageCodesResolver getMessageCodesResolver() {
			if (this.mvcProperties.getMessageCodesResolverFormat() != null) {
				DefaultMessageCodesResolver resolver = new DefaultMessageCodesResolver();
				resolver.setMessageCodeFormatter(
						this.mvcProperties.getMessageCodesResolverFormat());
				return resolver;
			}
			return null;
		}

		@Override
		public void addFormatters(FormatterRegistry registry) {
			for (Converter<?, ?> converter : getBeansOfType(Converter.class)) {
				registry.addConverter(converter);
			}
			for (GenericConverter converter : getBeansOfType(GenericConverter.class)) {
				registry.addConverter(converter);
			}
			for (Formatter<?> formatter : getBeansOfType(Formatter.class)) {
				registry.addFormatter(formatter);
			}
		}

		private <T> Collection<T> getBeansOfType(Class<T> type) {
			return this.beanFactory.getBeansOfType(type).values();
		}

		@Override
		public void addResourceHandlers(ResourceHandlerRegistry registry) {
			if (!this.resourceProperties.isAddMappings()) {
				logger.debug("Default resource handling disabled");
				return;
			}
			Duration cachePeriod = this.resourceProperties.getCache().getPeriod();
			CacheControl cacheControl = this.resourceProperties.getCache()
					.getCachecontrol().toHttpCacheControl();
			if (!registry.hasMappingForPattern("/webjars/**")) {
				customizeResourceHandlerRegistration(registry
						.addResourceHandler("/webjars/**")
						.addResourceLocations("classpath:/META-INF/resources/webjars/")
						.setCachePeriod(getSeconds(cachePeriod))
						.setCacheControl(cacheControl));
			}
			String staticPathPattern = this.mvcProperties.getStaticPathPattern();
			if (!registry.hasMappingForPattern(staticPathPattern)) {
				customizeResourceHandlerRegistration(
						registry.addResourceHandler(staticPathPattern)
								.addResourceLocations(getResourceLocations(
										this.resourceProperties.getStaticLocations()))
								.setCachePeriod(getSeconds(cachePeriod))
								.setCacheControl(cacheControl));
			}
		}

		private Integer getSeconds(Duration cachePeriod) {
			return (cachePeriod != null) ? (int) cachePeriod.getSeconds() : null;
		}

		@Bean
		public WelcomePageHandlerMapping welcomePageHandlerMapping(
				ApplicationContext applicationContext) {
			return new WelcomePageHandlerMapping(
					new TemplateAvailabilityProviders(applicationContext),
					applicationContext, getWelcomePage(),
					this.mvcProperties.getStaticPathPattern());
		}

		static String[] getResourceLocations(String[] staticLocations) {
			String[] locations = new String[staticLocations.length
					+ SERVLET_LOCATIONS.length];
			System.arraycopy(staticLocations, 0, locations, 0, staticLocations.length);
			System.arraycopy(SERVLET_LOCATIONS, 0, locations, staticLocations.length,
					SERVLET_LOCATIONS.length);
			return locations;
		}

		private Optional<Resource> getWelcomePage() {
			String[] locations = getResourceLocations(
					this.resourceProperties.getStaticLocations());
			return Arrays.stream(locations).map(this::getIndexHtml)
					.filter(this::isReadable).findFirst();
		}

		private Resource getIndexHtml(String location) {
			return this.resourceLoader.getResource(location + "index.html");
		}

		private boolean isReadable(Resource resource) {
			try {
				return resource.exists() && (resource.getURL() != null);
			}
			catch (Exception ex) {
				return false;
			}
		}

		private void customizeResourceHandlerRegistration(
				ResourceHandlerRegistration registration) {
			if (this.resourceHandlerRegistrationCustomizer != null) {
				this.resourceHandlerRegistrationCustomizer.customize(registration);
			}
		}

		@Bean
		@ConditionalOnMissingBean({ RequestContextListener.class,
				RequestContextFilter.class })
		@ConditionalOnMissingFilterBean(RequestContextFilter.class)
		public static RequestContextFilter requestContextFilter() {
			return new OrderedRequestContextFilter();
		}

<<<<<<< HEAD
		@Configuration(proxyBeanMethods = false)
		@ConditionalOnProperty(value = "spring.mvc.favicon.enabled", matchIfMissing = true)
=======
		@Configuration
		@ConditionalOnProperty(value = "spring.mvc.favicon.enabled",
				matchIfMissing = true)
>>>>>>> 47c6bf74
		public static class FaviconConfiguration implements ResourceLoaderAware {

			private final ResourceProperties resourceProperties;

			private ResourceLoader resourceLoader;

			public FaviconConfiguration(ResourceProperties resourceProperties) {
				this.resourceProperties = resourceProperties;
			}

			@Override
			public void setResourceLoader(ResourceLoader resourceLoader) {
				this.resourceLoader = resourceLoader;
			}

			@Bean
			public SimpleUrlHandlerMapping faviconHandlerMapping(
					FaviconRequestHandler handler) {
				SimpleUrlHandlerMapping mapping = new SimpleUrlHandlerMapping();
				mapping.setOrder(Ordered.HIGHEST_PRECEDENCE + 1);
				mapping.setUrlMap(Collections.singletonMap("**/favicon.ico", handler));
				return mapping;
			}

			@Bean
			public FaviconRequestHandler faviconRequestHandler() {
				return new FaviconRequestHandler(resolveFaviconLocations());
			}

			private List<Resource> resolveFaviconLocations() {
				String[] staticLocations = getResourceLocations(
						this.resourceProperties.getStaticLocations());
				List<Resource> locations = new ArrayList<>(staticLocations.length + 1);
				Arrays.stream(staticLocations).map(this.resourceLoader::getResource)
						.forEach(locations::add);
				locations.add(new ClassPathResource("/"));
				return Collections.unmodifiableList(locations);
			}

		}

		static final class FaviconRequestHandler extends ResourceHttpRequestHandler {

			FaviconRequestHandler(List<Resource> locations) {
				setLocations(locations);
			}

		}

	}

	/**
	 * Configuration equivalent to {@code @EnableWebMvc}.
	 */
	@Configuration
	public static class EnableWebMvcConfiguration extends DelegatingWebMvcConfiguration {

		private final WebMvcProperties mvcProperties;

		private final ListableBeanFactory beanFactory;

		private final WebMvcRegistrations mvcRegistrations;

		public EnableWebMvcConfiguration(
				ObjectProvider<WebMvcProperties> mvcPropertiesProvider,
				ObjectProvider<WebMvcRegistrations> mvcRegistrationsProvider,
				ListableBeanFactory beanFactory) {
			this.mvcProperties = mvcPropertiesProvider.getIfAvailable();
			this.mvcRegistrations = mvcRegistrationsProvider.getIfUnique();
			this.beanFactory = beanFactory;
		}

		@Bean
		@Override
		public RequestMappingHandlerAdapter requestMappingHandlerAdapter() {
			RequestMappingHandlerAdapter adapter = super.requestMappingHandlerAdapter();
			adapter.setIgnoreDefaultModelOnRedirect(this.mvcProperties == null
					|| this.mvcProperties.isIgnoreDefaultModelOnRedirect());
			return adapter;
		}

		@Override
		protected RequestMappingHandlerAdapter createRequestMappingHandlerAdapter() {
			if (this.mvcRegistrations != null
					&& this.mvcRegistrations.getRequestMappingHandlerAdapter() != null) {
				return this.mvcRegistrations.getRequestMappingHandlerAdapter();
			}
			return super.createRequestMappingHandlerAdapter();
		}

		@Bean
		@Primary
		@Override
		public RequestMappingHandlerMapping requestMappingHandlerMapping() {
			// Must be @Primary for MvcUriComponentsBuilder to work
			return super.requestMappingHandlerMapping();
		}

		@Bean
		@Override
		public FormattingConversionService mvcConversionService() {
			WebConversionService conversionService = new WebConversionService(
					this.mvcProperties.getDateFormat());
			addFormatters(conversionService);
			return conversionService;
		}

		@Bean
		@Override
		public Validator mvcValidator() {
			if (!ClassUtils.isPresent("javax.validation.Validator",
					getClass().getClassLoader())) {
				return super.mvcValidator();
			}
			return ValidatorAdapter.get(getApplicationContext(), getValidator());
		}

		@Override
		protected RequestMappingHandlerMapping createRequestMappingHandlerMapping() {
			if (this.mvcRegistrations != null
					&& this.mvcRegistrations.getRequestMappingHandlerMapping() != null) {
				return this.mvcRegistrations.getRequestMappingHandlerMapping();
			}
			return super.createRequestMappingHandlerMapping();
		}

		@Override
		protected ConfigurableWebBindingInitializer getConfigurableWebBindingInitializer() {
			try {
				return this.beanFactory.getBean(ConfigurableWebBindingInitializer.class);
			}
			catch (NoSuchBeanDefinitionException ex) {
				return super.getConfigurableWebBindingInitializer();
			}
		}

		@Override
		protected ExceptionHandlerExceptionResolver createExceptionHandlerExceptionResolver() {
			if (this.mvcRegistrations != null && this.mvcRegistrations
					.getExceptionHandlerExceptionResolver() != null) {
				return this.mvcRegistrations.getExceptionHandlerExceptionResolver();
			}
			return super.createExceptionHandlerExceptionResolver();
		}

		@Override
		protected void configureHandlerExceptionResolvers(
				List<HandlerExceptionResolver> exceptionResolvers) {
			super.configureHandlerExceptionResolvers(exceptionResolvers);
			if (exceptionResolvers.isEmpty()) {
				addDefaultHandlerExceptionResolvers(exceptionResolvers);
			}
			if (this.mvcProperties.isLogResolvedException()) {
				for (HandlerExceptionResolver resolver : exceptionResolvers) {
					if (resolver instanceof AbstractHandlerExceptionResolver) {
						((AbstractHandlerExceptionResolver) resolver)
								.setWarnLogCategory(resolver.getClass().getName());
					}
				}
			}
		}

		@Bean
		@Override
		public ContentNegotiationManager mvcContentNegotiationManager() {
			ContentNegotiationManager manager = super.mvcContentNegotiationManager();
			List<ContentNegotiationStrategy> strategies = manager.getStrategies();
			ListIterator<ContentNegotiationStrategy> iterator = strategies.listIterator();
			while (iterator.hasNext()) {
				ContentNegotiationStrategy strategy = iterator.next();
				if (strategy instanceof PathExtensionContentNegotiationStrategy) {
					iterator.set(new OptionalPathExtensionContentNegotiationStrategy(
							strategy));
				}
			}
			return manager;
		}

	}

	@Configuration(proxyBeanMethods = false)
	@ConditionalOnEnabledResourceChain
	static class ResourceChainCustomizerConfiguration {

		@Bean
		public ResourceChainResourceHandlerRegistrationCustomizer resourceHandlerRegistrationCustomizer() {
			return new ResourceChainResourceHandlerRegistrationCustomizer();
		}

	}

	interface ResourceHandlerRegistrationCustomizer {

		void customize(ResourceHandlerRegistration registration);

	}

	static class ResourceChainResourceHandlerRegistrationCustomizer
			implements ResourceHandlerRegistrationCustomizer {

		@Autowired
		private ResourceProperties resourceProperties = new ResourceProperties();

		@Override
		public void customize(ResourceHandlerRegistration registration) {
			ResourceProperties.Chain properties = this.resourceProperties.getChain();
			configureResourceChain(properties,
					registration.resourceChain(properties.isCache()));
		}

		private void configureResourceChain(ResourceProperties.Chain properties,
				ResourceChainRegistration chain) {
			Strategy strategy = properties.getStrategy();
			if (properties.isCompressed()) {
				chain.addResolver(new EncodedResourceResolver());
			}
			if (strategy.getFixed().isEnabled() || strategy.getContent().isEnabled()) {
				chain.addResolver(getVersionResourceResolver(strategy));
			}
			if (properties.isHtmlApplicationCache()) {
				chain.addTransformer(new AppCacheManifestTransformer());
			}
		}

		private ResourceResolver getVersionResourceResolver(
				ResourceProperties.Strategy properties) {
			VersionResourceResolver resolver = new VersionResourceResolver();
			if (properties.getFixed().isEnabled()) {
				String version = properties.getFixed().getVersion();
				String[] paths = properties.getFixed().getPaths();
				resolver.addFixedVersionStrategy(version, paths);
			}
			if (properties.getContent().isEnabled()) {
				String[] paths = properties.getContent().getPaths();
				resolver.addContentVersionStrategy(paths);
			}
			return resolver;
		}

	}

	/**
	 * Decorator to make {@link PathExtensionContentNegotiationStrategy} optional
	 * depending on a request attribute.
	 */
	static class OptionalPathExtensionContentNegotiationStrategy
			implements ContentNegotiationStrategy {

		private static final String SKIP_ATTRIBUTE = PathExtensionContentNegotiationStrategy.class
				.getName() + ".SKIP";

		private final ContentNegotiationStrategy delegate;

		OptionalPathExtensionContentNegotiationStrategy(
				ContentNegotiationStrategy delegate) {
			this.delegate = delegate;
		}

		@Override
		public List<MediaType> resolveMediaTypes(NativeWebRequest webRequest)
				throws HttpMediaTypeNotAcceptableException {
			Object skip = webRequest.getAttribute(SKIP_ATTRIBUTE,
					RequestAttributes.SCOPE_REQUEST);
			if (skip != null && Boolean.parseBoolean(skip.toString())) {
				return MEDIA_TYPE_ALL_LIST;
			}
			return this.delegate.resolveMediaTypes(webRequest);
		}

	}

}<|MERGE_RESOLUTION|>--- conflicted
+++ resolved
@@ -409,14 +409,9 @@
 			return new OrderedRequestContextFilter();
 		}
 
-<<<<<<< HEAD
 		@Configuration(proxyBeanMethods = false)
-		@ConditionalOnProperty(value = "spring.mvc.favicon.enabled", matchIfMissing = true)
-=======
-		@Configuration
 		@ConditionalOnProperty(value = "spring.mvc.favicon.enabled",
 				matchIfMissing = true)
->>>>>>> 47c6bf74
 		public static class FaviconConfiguration implements ResourceLoaderAware {
 
 			private final ResourceProperties resourceProperties;
