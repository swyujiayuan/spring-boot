/*
 * Copyright 2012-2019 the original author or authors.
 *
 * Licensed under the Apache License, Version 2.0 (the "License");
 * you may not use this file except in compliance with the License.
 * You may obtain a copy of the License at
 *
 *      https://www.apache.org/licenses/LICENSE-2.0
 *
 * Unless required by applicable law or agreed to in writing, software
 * distributed under the License is distributed on an "AS IS" BASIS,
 * WITHOUT WARRANTIES OR CONDITIONS OF ANY KIND, either express or implied.
 * See the License for the specific language governing permissions and
 * limitations under the License.
 */

package org.springframework.boot.actuate.autoconfigure.metrics;

import java.util.Map;

import ch.qos.logback.classic.Logger;
import ch.qos.logback.classic.LoggerContext;
import io.micrometer.core.instrument.MeterRegistry;
import io.micrometer.core.instrument.binder.MeterBinder;
import io.micrometer.core.instrument.composite.CompositeMeterRegistry;
import org.junit.Test;
import org.slf4j.impl.StaticLoggerBinder;

import org.springframework.beans.BeansException;
import org.springframework.beans.factory.config.BeanPostProcessor;
import org.springframework.boot.actuate.autoconfigure.metrics.export.atlas.AtlasMetricsExportAutoConfiguration;
import org.springframework.boot.actuate.autoconfigure.metrics.export.jmx.JmxMetricsExportAutoConfiguration;
import org.springframework.boot.actuate.autoconfigure.metrics.export.prometheus.PrometheusMetricsExportAutoConfiguration;
import org.springframework.boot.actuate.autoconfigure.metrics.export.simple.SimpleMetricsExportAutoConfiguration;
import org.springframework.boot.actuate.autoconfigure.metrics.test.MetricsRun;
import org.springframework.boot.autoconfigure.AutoConfigurations;
import org.springframework.boot.test.context.runner.ApplicationContextRunner;
import org.springframework.context.ApplicationContext;
import org.springframework.context.annotation.Bean;
import org.springframework.context.annotation.Configuration;

import static org.assertj.core.api.Assertions.assertThat;

/**
 * Integration tests for {@link MeterRegistryConfigurer}.
 *
 * @author Jon Schneider
 */
public class MeterRegistryConfigurerIntegrationTests {

<<<<<<< HEAD
	private ApplicationContextRunner contextRunner = new ApplicationContextRunner()
			.with(MetricsRun.limitedTo(AtlasMetricsExportAutoConfiguration.class,
					PrometheusMetricsExportAutoConfiguration.class))
			.withConfiguration(AutoConfigurations.of(JvmMetricsAutoConfiguration.class));
=======
	private ApplicationContextRunner contextRunner = new ApplicationContextRunner().with(MetricsRun
			.limitedTo(AtlasMetricsExportAutoConfiguration.class, PrometheusMetricsExportAutoConfiguration.class));
>>>>>>> c6c139d9

	@Test
	public void binderMetricsAreSearchableFromTheComposite() {
		this.contextRunner.run((context) -> {
			CompositeMeterRegistry composite = context.getBean(CompositeMeterRegistry.class);
			composite.get("jvm.memory.used").gauge();
			context.getBeansOfType(MeterRegistry.class)
					.forEach((name, registry) -> registry.get("jvm.memory.used").gauge());
		});
	}

	@Test
	public void customizersAreAppliedBeforeBindersAreCreated() {
		new ApplicationContextRunner()
				.withConfiguration(AutoConfigurations.of(MetricsAutoConfiguration.class,
						SimpleMetricsExportAutoConfiguration.class))
				.withUserConfiguration(TestConfiguration.class).run((context) -> {

				});
	}

	@Test
	public void counterIsIncrementedOncePerEventWithoutCompositeMeterRegistry() {
		new ApplicationContextRunner()
				.with(MetricsRun.limitedTo(JmxMetricsExportAutoConfiguration.class))
				.withConfiguration(
						AutoConfigurations.of(LogbackMetricsAutoConfiguration.class))
				.run((context) -> {
					Logger logger = ((LoggerContext) StaticLoggerBinder.getSingleton()
							.getLoggerFactory()).getLogger("test-logger");
					logger.error("Error.");

					Map<String, MeterRegistry> registriesByName = context
							.getBeansOfType(MeterRegistry.class);
					assertThat(registriesByName).hasSize(1);
					MeterRegistry registry = registriesByName.values().iterator().next();
					assertThat(registry.get("logback.events").tag("level", "error")
							.counter().count()).isEqualTo(1);
				});
	}

	@Test
	public void counterIsIncrementedOncePerEventWithCompositeMeterRegistry() {
		new ApplicationContextRunner()
				.with(MetricsRun.limitedTo(JmxMetricsExportAutoConfiguration.class,
						PrometheusMetricsExportAutoConfiguration.class))
				.withConfiguration(
						AutoConfigurations.of(LogbackMetricsAutoConfiguration.class))
				.run((context) -> {
					Logger logger = ((LoggerContext) StaticLoggerBinder.getSingleton()
							.getLoggerFactory()).getLogger("test-logger");
					logger.error("Error.");
					Map<String, MeterRegistry> registriesByName = context
							.getBeansOfType(MeterRegistry.class);
					assertThat(registriesByName).hasSize(3);
					registriesByName.forEach((name,
							registry) -> assertThat(registry.get("logback.events")
									.tag("level", "error").counter().count())
											.isEqualTo(1));
				});
	}

	@Configuration
	static class TestConfiguration {

		@Bean
		MeterBinder testBinder(Alpha thing) {
			return (registry) -> {
			};
		}

		@Bean
		MeterRegistryCustomizer<?> testCustomizer() {
			return (registry) -> registry.config().commonTags("testTag", "testValue");
		}

		@Bean
		Alpha alpha() {
			return new Alpha();
		}

		@Bean
		Bravo bravo(Alpha alpha) {
			return new Bravo(alpha);
		}

		@Bean
		static BeanPostProcessor testPostProcessor(ApplicationContext context) {
			return new BeanPostProcessor() {

				@Override
				public Object postProcessAfterInitialization(Object bean, String beanName)
						throws BeansException {
					if (bean instanceof Bravo) {
						MeterRegistry meterRegistry = context
								.getBean(MeterRegistry.class);
						meterRegistry.gauge("test", 1);
						System.out.println(
								meterRegistry.find("test").gauge().getId().getTags());
					}
					return bean;
				}

			};
		}

	}

	static class Alpha {

	}

	static class Bravo {

		Bravo(Alpha alpha) {

		}

	}

}<|MERGE_RESOLUTION|>--- conflicted
+++ resolved
@@ -48,15 +48,10 @@
  */
 public class MeterRegistryConfigurerIntegrationTests {
 
-<<<<<<< HEAD
 	private ApplicationContextRunner contextRunner = new ApplicationContextRunner()
 			.with(MetricsRun.limitedTo(AtlasMetricsExportAutoConfiguration.class,
 					PrometheusMetricsExportAutoConfiguration.class))
 			.withConfiguration(AutoConfigurations.of(JvmMetricsAutoConfiguration.class));
-=======
-	private ApplicationContextRunner contextRunner = new ApplicationContextRunner().with(MetricsRun
-			.limitedTo(AtlasMetricsExportAutoConfiguration.class, PrometheusMetricsExportAutoConfiguration.class));
->>>>>>> c6c139d9
 
 	@Test
 	public void binderMetricsAreSearchableFromTheComposite() {
@@ -80,21 +75,16 @@
 
 	@Test
 	public void counterIsIncrementedOncePerEventWithoutCompositeMeterRegistry() {
-		new ApplicationContextRunner()
-				.with(MetricsRun.limitedTo(JmxMetricsExportAutoConfiguration.class))
-				.withConfiguration(
-						AutoConfigurations.of(LogbackMetricsAutoConfiguration.class))
-				.run((context) -> {
-					Logger logger = ((LoggerContext) StaticLoggerBinder.getSingleton()
-							.getLoggerFactory()).getLogger("test-logger");
+		new ApplicationContextRunner().with(MetricsRun.limitedTo(JmxMetricsExportAutoConfiguration.class))
+				.withConfiguration(AutoConfigurations.of(LogbackMetricsAutoConfiguration.class)).run((context) -> {
+					Logger logger = ((LoggerContext) StaticLoggerBinder.getSingleton().getLoggerFactory())
+							.getLogger("test-logger");
 					logger.error("Error.");
 
-					Map<String, MeterRegistry> registriesByName = context
-							.getBeansOfType(MeterRegistry.class);
+					Map<String, MeterRegistry> registriesByName = context.getBeansOfType(MeterRegistry.class);
 					assertThat(registriesByName).hasSize(1);
 					MeterRegistry registry = registriesByName.values().iterator().next();
-					assertThat(registry.get("logback.events").tag("level", "error")
-							.counter().count()).isEqualTo(1);
+					assertThat(registry.get("logback.events").tag("level", "error").counter().count()).isEqualTo(1);
 				});
 	}
 
@@ -103,18 +93,15 @@
 		new ApplicationContextRunner()
 				.with(MetricsRun.limitedTo(JmxMetricsExportAutoConfiguration.class,
 						PrometheusMetricsExportAutoConfiguration.class))
-				.withConfiguration(
-						AutoConfigurations.of(LogbackMetricsAutoConfiguration.class))
-				.run((context) -> {
-					Logger logger = ((LoggerContext) StaticLoggerBinder.getSingleton()
-							.getLoggerFactory()).getLogger("test-logger");
+				.withConfiguration(AutoConfigurations.of(LogbackMetricsAutoConfiguration.class)).run((context) -> {
+					Logger logger = ((LoggerContext) StaticLoggerBinder.getSingleton().getLoggerFactory())
+							.getLogger("test-logger");
 					logger.error("Error.");
-					Map<String, MeterRegistry> registriesByName = context
-							.getBeansOfType(MeterRegistry.class);
+					Map<String, MeterRegistry> registriesByName = context.getBeansOfType(MeterRegistry.class);
 					assertThat(registriesByName).hasSize(3);
 					registriesByName.forEach((name,
-							registry) -> assertThat(registry.get("logback.events")
-									.tag("level", "error").counter().count())
+							registry) -> assertThat(
+									registry.get("logback.events").tag("level", "error").counter().count())
 											.isEqualTo(1));
 				});
 	}
@@ -148,14 +135,11 @@
 			return new BeanPostProcessor() {
 
 				@Override
-				public Object postProcessAfterInitialization(Object bean, String beanName)
-						throws BeansException {
+				public Object postProcessAfterInitialization(Object bean, String beanName) throws BeansException {
 					if (bean instanceof Bravo) {
-						MeterRegistry meterRegistry = context
-								.getBean(MeterRegistry.class);
+						MeterRegistry meterRegistry = context.getBean(MeterRegistry.class);
 						meterRegistry.gauge("test", 1);
-						System.out.println(
-								meterRegistry.find("test").gauge().getId().getTags());
+						System.out.println(meterRegistry.find("test").gauge().getId().getTags());
 					}
 					return bean;
 				}
