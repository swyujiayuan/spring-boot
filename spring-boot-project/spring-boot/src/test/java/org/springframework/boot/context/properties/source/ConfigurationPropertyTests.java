--- conflicted
+++ resolved
@@ -1,9 +1,5 @@
 /*
-<<<<<<< HEAD
- * Copyright 2012-2018 the original author or authors.
-=======
  * Copyright 2012-2019 the original author or authors.
->>>>>>> c6c139d9
  *
  * Licensed under the Apache License, Version 2.0 (the "License");
  * you may not use this file except in compliance with the License.
@@ -41,15 +37,13 @@
 
 	@Test
 	public void createWhenNameIsNullShouldThrowException() {
-		assertThatIllegalArgumentException()
-				.isThrownBy(() -> new ConfigurationProperty(null, "bar", null))
+		assertThatIllegalArgumentException().isThrownBy(() -> new ConfigurationProperty(null, "bar", null))
 				.withMessageContaining("Name must not be null");
 	}
 
 	@Test
 	public void createWhenValueIsNullShouldThrowException() {
-		assertThatIllegalArgumentException()
-				.isThrownBy(() -> new ConfigurationProperty(NAME, null, null))
+		assertThatIllegalArgumentException().isThrownBy(() -> new ConfigurationProperty(NAME, null, null))
 				.withMessageContaining("Value must not be null");
 	}
 
