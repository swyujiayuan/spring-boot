/*
 * Copyright 2012-2017 the original author or authors.
 *
 * Licensed under the Apache License, Version 2.0 (the "License");
 * you may not use this file except in compliance with the License.
 * You may obtain a copy of the License at
 *
 *      http://www.apache.org/licenses/LICENSE-2.0
 *
 * Unless required by applicable law or agreed to in writing, software
 * distributed under the License is distributed on an "AS IS" BASIS,
 * WITHOUT WARRANTIES OR CONDITIONS OF ANY KIND, either express or implied.
 * See the License for the specific language governing permissions and
 * limitations under the License.
 */

package org.springframework.boot.actuate.endpoint;

import java.util.Collection;
import java.util.HashSet;
import java.util.List;
import java.util.Map;

import org.springframework.beans.factory.annotation.Autowired;
import org.springframework.boot.actuate.cache.CacheStatistics;
import org.springframework.boot.actuate.cache.CacheStatisticsProvider;
import org.springframework.boot.actuate.metrics.Metric;
import org.springframework.cache.Cache;
import org.springframework.cache.CacheManager;
import org.springframework.core.ResolvableType;
import org.springframework.util.LinkedMultiValueMap;
import org.springframework.util.MultiValueMap;

/**
 * A {@link PublicMetrics} implementation that provides cache statistics.
 *
 * @author Stephane Nicoll
 * @since 1.3.0
 */
public class CachePublicMetrics implements PublicMetrics {

	@Autowired
	private Map<String, CacheManager> cacheManagers;

	@Autowired
	private Collection<CacheStatisticsProvider<?>> statisticsProviders;

<<<<<<< HEAD
	@Deprecated
=======
	/**
	 * Create a new {@link CachePublicMetrics} instance.
	 */
>>>>>>> 4a95b2f1
	public CachePublicMetrics() {
	}

	/**
	 * Create a new {@link CachePublicMetrics} instance.
	 * @param cacheManagers the cache managers
	 * @param statisticsProviders the statistics providers
	 */
	public CachePublicMetrics(Map<String, CacheManager> cacheManagers,
			Collection<CacheStatisticsProvider<?>> statisticsProviders) {
		this.cacheManagers = cacheManagers;
		this.statisticsProviders = statisticsProviders;
	}

	@Override
	public Collection<Metric<?>> metrics() {
		Collection<Metric<?>> metrics = new HashSet<Metric<?>>();
		for (Map.Entry<String, List<CacheManagerBean>> entry : getCacheManagerBeans()
				.entrySet()) {
			addMetrics(metrics, entry.getKey(), entry.getValue());
		}
		return metrics;
	}

	private MultiValueMap<String, CacheManagerBean> getCacheManagerBeans() {
		MultiValueMap<String, CacheManagerBean> cacheManagerNamesByCacheName = new LinkedMultiValueMap<String, CacheManagerBean>();
		for (Map.Entry<String, CacheManager> entry : this.cacheManagers.entrySet()) {
			for (String cacheName : entry.getValue().getCacheNames()) {
				cacheManagerNamesByCacheName.add(cacheName,
						new CacheManagerBean(entry.getKey(), entry.getValue()));
			}
		}
		return cacheManagerNamesByCacheName;
	}

	private void addMetrics(Collection<Metric<?>> metrics, String cacheName,
			List<CacheManagerBean> cacheManagerBeans) {
		for (CacheManagerBean cacheManagerBean : cacheManagerBeans) {
			CacheManager cacheManager = cacheManagerBean.getCacheManager();
			Cache cache = cacheManager.getCache(cacheName);
			CacheStatistics statistics = getCacheStatistics(cache, cacheManager);
			if (statistics != null) {
				String prefix = cacheName;
				if (cacheManagerBeans.size() > 1) {
					prefix = cacheManagerBean.getBeanName() + "_" + prefix;
				}
				prefix = "cache." + prefix + (prefix.endsWith(".") ? "" : ".");
				metrics.addAll(statistics.toMetrics(prefix));
			}
		}
	}

	@SuppressWarnings({ "rawtypes", "unchecked" })
	private CacheStatistics getCacheStatistics(Cache cache, CacheManager cacheManager) {
		if (this.statisticsProviders != null) {
			for (CacheStatisticsProvider provider : this.statisticsProviders) {
				Class<?> cacheType = ResolvableType
						.forClass(CacheStatisticsProvider.class, provider.getClass())
						.resolveGeneric();
				if (cacheType.isInstance(cache)) {
					CacheStatistics statistics = provider.getCacheStatistics(cacheManager,
							cache);
					if (statistics != null) {
						return statistics;
					}
				}
			}
		}
		return null;
	}

	private static class CacheManagerBean {

		private final String beanName;

		private final CacheManager cacheManager;

		CacheManagerBean(String beanName, CacheManager cacheManager) {
			this.beanName = beanName;
			this.cacheManager = cacheManager;
		}

		public String getBeanName() {
			return this.beanName;
		}

		public CacheManager getCacheManager() {
			return this.cacheManager;
		}

	}

}<|MERGE_RESOLUTION|>--- conflicted
+++ resolved
@@ -45,13 +45,11 @@
 	@Autowired
 	private Collection<CacheStatisticsProvider<?>> statisticsProviders;
 
-<<<<<<< HEAD
-	@Deprecated
-=======
 	/**
 	 * Create a new {@link CachePublicMetrics} instance.
+	 * @deprecated as of 1.5.4 in favor of {@link #CachePublicMetrics(Map, Collection)}
 	 */
->>>>>>> 4a95b2f1
+	@Deprecated
 	public CachePublicMetrics() {
 	}
 
